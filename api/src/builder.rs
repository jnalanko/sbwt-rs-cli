//! A builder pattern interface for building an [SbwtIndex].

use std::str::FromStr;

use crate::{subsetseq::SubsetMatrix, SeqStream};
use crate::sbwt::{PrefixLookupTable, SbwtIndex};
use crate::streaming_index::LcsArray;

// 'a must be a higher-ranked lifetime because it's tied to the lifetime
// of the borrow in stream_next? That function should be callabed with
// *any* borrow length, so that's why a regular generic lifetime parameter
// does not compile?
#[derive(Clone, Eq, PartialEq, Debug)]
struct SeqStreamWithRevComp<SS: SeqStream + Send>{
    inner: SS, 
    rc_buf: Vec<u8>,
    parity: bool, // Every other sequence we return is a reverse complement of the previous. Initialize to false.
}

impl<SS: SeqStream + Send> crate::SeqStream for SeqStreamWithRevComp<SS>{
    fn stream_next(&mut self) -> Option<&[u8]> {
        self.parity = !self.parity;

        if self.parity {
            #[allow(clippy::question_mark)] // More space to write comments on the cases
            let new = match self.inner.stream_next() {
                None => return None, // End of stream
                Some(r) => r // Will return this at the end of the function
            };

            // Store the sequence to rc_buf for the next call
            self.rc_buf.clear();
            self.rc_buf.extend(new);

            Some(new)

        } else {
            jseqio::reverse_complement_in_place(&mut self.rc_buf);
            Some(&self.rc_buf)
        }
    }
}

/// Any struct implementing this interface can be used in [SbwtIndexBuilder] to construct the SBWT index and optionally the LCS array.
pub trait SbwtConstructionAlgorithm {
    fn run<SS: SeqStream + Send>(self, input: SS, k: usize, n_threads: usize, build_lcs: bool) -> (SbwtIndex<SubsetMatrix>, Option<LcsArray>);
}

/// A construction algorithm based on sorting of bit-packed k-mers using temporary disk space.
#[derive(Default)]
#[derive(Clone, Eq, PartialEq, Debug)]
pub struct BitPackedKmerSorting{
    mem_gb: usize,
    dedup_batches: bool,
    temp_dir: std::path::PathBuf,
}

impl BitPackedKmerSorting {

    /// Initializes the algorithm with default settings:
    /// - 4 GB of memory.
    /// - do not deduplicate k-mer batches before sorting.
    /// - use the current directory as the temporary directory.
    pub fn new() -> Self {
        Self{mem_gb: 4, dedup_batches: false, temp_dir: std::path::PathBuf::from_str(".").unwrap()}
    }

    /// Set the amount of memory to use in gigabytes. This is not strictly enforced, but the algorithm will try to stay within this limit.
    pub fn mem_gb(mut self, mem_gb: usize) -> Self {
        self.mem_gb = mem_gb;
        self
    }

    /// Whether to deduplicate k-mer batches before sorting. If the input has many duplicate k-mers, this will reduce the disk space required by the algorithm.
    pub fn dedup_batches(mut self, enable: bool) -> Self {
        self.dedup_batches = enable;
        self
    }

    /// Set the temporary directory where the algorithm can store temporary files.
    pub fn temp_dir(mut self, temp_dir: &std::path::Path) -> Self {
        self.temp_dir = temp_dir.to_path_buf();
        std::fs::create_dir_all(&self.temp_dir).unwrap();
        self
    }
}

impl SbwtConstructionAlgorithm for BitPackedKmerSorting {
    fn run<SS: SeqStream + Send>(self, input: SS, k: usize, n_threads: usize, build_lcs: bool) -> (SbwtIndex<SubsetMatrix>, Option<LcsArray>) {
        let mem_gb = self.mem_gb;
        let dedup_batches = self.dedup_batches;
        let mut temp_file_manager = crate::tempfile::TempFileManager::new(&self.temp_dir);
        match k {
            0..=32 => {
                crate::bitpacked_kmer_sorting::build_with_bitpacked_kmer_sorting::<1,_,SubsetMatrix>(input, k, mem_gb, n_threads, dedup_batches, build_lcs, &mut temp_file_manager)
            }
            33..=64 => {
                crate::bitpacked_kmer_sorting::build_with_bitpacked_kmer_sorting::<2,_,SubsetMatrix>(input, k, mem_gb, n_threads, dedup_batches, build_lcs, &mut temp_file_manager)
            }
            65..=96 => {
                crate::bitpacked_kmer_sorting::build_with_bitpacked_kmer_sorting::<3,_,SubsetMatrix>(input, k, mem_gb, n_threads, dedup_batches, build_lcs, &mut temp_file_manager)
            }
            97..=128 => {
                crate::bitpacked_kmer_sorting::build_with_bitpacked_kmer_sorting::<4,_,SubsetMatrix>(input, k, mem_gb, n_threads, dedup_batches, build_lcs, &mut temp_file_manager)
            }
            129..=256 => {
                crate::bitpacked_kmer_sorting::build_with_bitpacked_kmer_sorting::<8,_,SubsetMatrix>(input, k, mem_gb, n_threads, dedup_batches, build_lcs, &mut temp_file_manager)
            }
            _ => {
                panic!("k > 256 not supported with bitpacked sorting algorithm.");
            }
        } 
    }
}

/// A construction algorithm based on sorting of bit-packed k-mers in memory.
#[derive(Default)]
#[derive(Clone, Eq, PartialEq, Debug)]
#[cfg(feature = "bpks-mem")]
pub struct BitPackedKmerSortingMem{
    dedup_batches: bool,
}

#[cfg(feature = "bpks-mem")]
impl BitPackedKmerSortingMem {

    /// Initializes the algorithm with default settings:
    /// - do not deduplicate k-mer batches before sorting.
    /// - build entirely in memory
    /// - use rayon threads for parallelism
    pub fn new() -> Self {
        Self{dedup_batches: false}
    }

    /// Whether to deduplicate k-mer batches before sorting. If the input has many duplicate k-mers, this will reduce the disk space required by the algorithm.
    pub fn dedup_batches(mut self, enable: bool) -> Self {
        self.dedup_batches = enable;
        self
    }
}

#[cfg(feature = "bpks-mem")]
impl SbwtConstructionAlgorithm for BitPackedKmerSortingMem {
<<<<<<< HEAD
    /// NOTE: the parameter n_threads does nothing.
    /// Parallelisation is instead handled with rayon iterators, using
    /// the global Rayon thread pool. We could use a local thread pool
    /// that is initialized inside this function, but this apparently causes a
    /// crash when compiled for WebAssembly. Currently, the only active use case for
    /// in-memory construction is WebAssembly, so we're leaving it like this for now.
    /// The compiler warning "unused variable: n_threads" shall remain unfixed until
    /// a real fix is found.
=======
>>>>>>> fc5898d0
    fn run<SS: SeqStream + Send>(self, input: SS, k: usize, n_threads: usize, build_lcs: bool) -> (SbwtIndex<SubsetMatrix>, Option<LcsArray>) {
        let dedup_batches = self.dedup_batches;
        match k {
            0..=32 => {
<<<<<<< HEAD
                crate::bitpacked_kmer_sorting_mem::build_with_bitpacked_kmer_sorting::<1,_,SubsetMatrix>(input, k, dedup_batches, build_lcs)
            }
            33..=64 => {
                crate::bitpacked_kmer_sorting_mem::build_with_bitpacked_kmer_sorting::<2,_,SubsetMatrix>(input, k, dedup_batches, build_lcs)
            }
            65..=96 => {
                crate::bitpacked_kmer_sorting_mem::build_with_bitpacked_kmer_sorting::<3,_,SubsetMatrix>(input, k, dedup_batches, build_lcs)
            }
            97..=128 => {
                crate::bitpacked_kmer_sorting_mem::build_with_bitpacked_kmer_sorting::<4,_,SubsetMatrix>(input, k, dedup_batches, build_lcs)
            }
            129..=256 => {
                crate::bitpacked_kmer_sorting_mem::build_with_bitpacked_kmer_sorting::<8,_,SubsetMatrix>(input, k, dedup_batches, build_lcs)
=======
                crate::bitpacked_kmer_sorting_mem::build_with_bitpacked_kmer_sorting::<1,_,SubsetMatrix>(input, k, n_threads, dedup_batches, build_lcs)
            }
            33..=64 => {
                crate::bitpacked_kmer_sorting_mem::build_with_bitpacked_kmer_sorting::<2,_,SubsetMatrix>(input, k, n_threads, dedup_batches, build_lcs)
            }
            65..=96 => {
                crate::bitpacked_kmer_sorting_mem::build_with_bitpacked_kmer_sorting::<3,_,SubsetMatrix>(input, k, n_threads, dedup_batches, build_lcs)
            }
            97..=128 => {
                crate::bitpacked_kmer_sorting_mem::build_with_bitpacked_kmer_sorting::<4,_,SubsetMatrix>(input, k, n_threads, dedup_batches, build_lcs)
            }
            129..=256 => {
                crate::bitpacked_kmer_sorting_mem::build_with_bitpacked_kmer_sorting::<8,_,SubsetMatrix>(input, k, n_threads, dedup_batches, build_lcs)
>>>>>>> fc5898d0
            }
            _ => {
                panic!("k > 256 not supported with bitpacked sorting algorithm.");
            }
        }
    }
}

/// A builder for constructing an SBWT index.
#[derive(Default)]
#[derive(Clone, Eq, PartialEq, Debug)]
pub struct SbwtIndexBuilder<A: SbwtConstructionAlgorithm + Default> {
    k: usize,
    n_threads: usize,
    algorithm: A,
    build_lcs: bool,
    add_rev_comp: bool,
    build_select_support: bool,
    precalc_length: usize,
}

impl<A: SbwtConstructionAlgorithm + Default> SbwtIndexBuilder<A> {

    /// Sets up the builder with default values:
    /// - k = 31.
    /// - n_threads = 4.
    /// - do not build the LCS array.
    /// - do not add the reverse complement of the input sequences.
    /// - do not build the select support.
    /// - precalc_length = 8.
    /// - default settings for the chosen algorithm.
    pub fn new() -> Self {
        Self{k: 31, n_threads: 4, algorithm: A::default(), build_lcs: false, add_rev_comp: false, build_select_support: false, precalc_length: 8}
    }

    /// Sets the k-mer length.
    pub fn k(mut self, k: usize) -> Self {
        self.k = k;
        self
    }

    /// Set the algorithm to use for constructing the SBWT index.
    pub fn algorithm(mut self, alg: A) -> Self {
        self.algorithm = alg;
        self
    }

    /// Whether to build the LCS array.
    pub fn build_lcs(mut self, enable: bool) -> Self {
        self.build_lcs = enable;
        self
    }

    /// Whether to build the select support.
    pub fn build_select_support(mut self, enable: bool) -> Self {
        self.build_select_support = enable;
        self
    }

    /// Whether to add the reverse complement of the input sequences.
    pub fn add_rev_comp(mut self, enable: bool) -> Self {
        self.add_rev_comp = enable;
        self
    }

    /// Set the length of the prefix in the prefix lookup table.
    pub fn precalc_length(mut self, precalc_length: usize) -> Self {
        self.precalc_length = precalc_length;
        self
    }

    /// Set the number of threads to use.
    pub fn n_threads(mut self, n_threads: usize) -> Self {
        self.n_threads = n_threads;
        self
    }

    /// Run the algorithm and return the SBWT index and optionally the LCS array if [build_lcs](SbwtIndexBuilder::build_lcs) was set.
    /// See also [run_from_slices](SbwtIndexBuilder::run_from_slices), [run_from_fasta](SbwtIndexBuilder::run_from_fasta) and [run_from_fastq](SbwtIndexBuilder::run_from_fastq).
    pub fn run<SS: SeqStream + Send>(self, input: SS) -> (SbwtIndex<SubsetMatrix>, Option<LcsArray>) {
        let (mut sbwt, lcs) = if self.add_rev_comp {
            let input_with_rc = SeqStreamWithRevComp{inner: input, rc_buf: Vec::<u8>::new(), parity: false}; 
            self.algorithm.run(input_with_rc, self.k, self.n_threads, self.build_lcs)
        } else {
            self.algorithm.run(input, self.k, self.n_threads, self.build_lcs)
        };

        if self.build_select_support {
            sbwt.build_select();
        }

        if sbwt.get_lookup_table().prefix_length != self.precalc_length {
            let lut = PrefixLookupTable::new(&sbwt, self.precalc_length);
            sbwt.set_lookup_table(lut);
        }

        (sbwt, lcs)
    } 


    /// Run the algorithm for the given ASCII nucleotide strings, and return the SBWT index and optionally the LCS array if [SbwtIndexBuilder::build_lcs] was set.
    pub fn run_from_slices(self, input: &[&[u8]]) -> (SbwtIndex<SubsetMatrix>, Option<LcsArray>) {
        let stream = crate::util::SliceSeqStream::new(input);
        self.run(stream)
    } 

    /// Run the algorithm for the given ASCII nucleotide strings, and return the SBWT index and optionally the LCS array if [SbwtIndexBuilder::build_lcs] was set.
    pub fn run_from_vecs(self, input: &[Vec<u8>]) -> (SbwtIndex<SubsetMatrix>, Option<LcsArray>) {
        let stream = crate::util::VecSeqStream::new(input);
        self.run(stream)
    } 

    /// Run the algorithm from a FASTA-formatted stream of sequences, and return the SBWT index and optionally the LCS array if [SbwtIndexBuilder::build_lcs] was set.
    pub fn run_from_fasta<R: std::io::Read + Send + 'static>(self, input: R) -> (SbwtIndex<SubsetMatrix>, Option<LcsArray>) {
        let input = std::io::BufReader::new(input);
        let input = crate::JSeqIOSeqStreamWrapper{inner: jseqio::reader::DynamicFastXReader::new(input).unwrap()};
        self.run(input)
    } 

    /// Run the algorithm from a FASTQ-formatted stream of sequences, and return the SBWT index and optionally the LCS array if [SbwtIndexBuilder::build_lcs] was set.
    pub fn run_from_fastq<R: std::io::Read + Send + 'static>(self, input: R) -> (SbwtIndex<SubsetMatrix>, Option<LcsArray>) {
        let input = std::io::BufReader::new(input);
        let input = crate::JSeqIOSeqStreamWrapper{inner: jseqio::reader::DynamicFastXReader::new(input).unwrap()};
        self.run(input)
    } 
}<|MERGE_RESOLUTION|>--- conflicted
+++ resolved
@@ -141,36 +141,10 @@
 
 #[cfg(feature = "bpks-mem")]
 impl SbwtConstructionAlgorithm for BitPackedKmerSortingMem {
-<<<<<<< HEAD
-    /// NOTE: the parameter n_threads does nothing.
-    /// Parallelisation is instead handled with rayon iterators, using
-    /// the global Rayon thread pool. We could use a local thread pool
-    /// that is initialized inside this function, but this apparently causes a
-    /// crash when compiled for WebAssembly. Currently, the only active use case for
-    /// in-memory construction is WebAssembly, so we're leaving it like this for now.
-    /// The compiler warning "unused variable: n_threads" shall remain unfixed until
-    /// a real fix is found.
-=======
->>>>>>> fc5898d0
     fn run<SS: SeqStream + Send>(self, input: SS, k: usize, n_threads: usize, build_lcs: bool) -> (SbwtIndex<SubsetMatrix>, Option<LcsArray>) {
         let dedup_batches = self.dedup_batches;
         match k {
             0..=32 => {
-<<<<<<< HEAD
-                crate::bitpacked_kmer_sorting_mem::build_with_bitpacked_kmer_sorting::<1,_,SubsetMatrix>(input, k, dedup_batches, build_lcs)
-            }
-            33..=64 => {
-                crate::bitpacked_kmer_sorting_mem::build_with_bitpacked_kmer_sorting::<2,_,SubsetMatrix>(input, k, dedup_batches, build_lcs)
-            }
-            65..=96 => {
-                crate::bitpacked_kmer_sorting_mem::build_with_bitpacked_kmer_sorting::<3,_,SubsetMatrix>(input, k, dedup_batches, build_lcs)
-            }
-            97..=128 => {
-                crate::bitpacked_kmer_sorting_mem::build_with_bitpacked_kmer_sorting::<4,_,SubsetMatrix>(input, k, dedup_batches, build_lcs)
-            }
-            129..=256 => {
-                crate::bitpacked_kmer_sorting_mem::build_with_bitpacked_kmer_sorting::<8,_,SubsetMatrix>(input, k, dedup_batches, build_lcs)
-=======
                 crate::bitpacked_kmer_sorting_mem::build_with_bitpacked_kmer_sorting::<1,_,SubsetMatrix>(input, k, n_threads, dedup_batches, build_lcs)
             }
             33..=64 => {
@@ -184,7 +158,6 @@
             }
             129..=256 => {
                 crate::bitpacked_kmer_sorting_mem::build_with_bitpacked_kmer_sorting::<8,_,SubsetMatrix>(input, k, n_threads, dedup_batches, build_lcs)
->>>>>>> fc5898d0
             }
             _ => {
                 panic!("k > 256 not supported with bitpacked sorting algorithm.");
