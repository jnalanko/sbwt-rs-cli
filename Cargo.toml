[workspace]

[package]
name = "sbwt-cli"
version = "0.1.3"
edition = "2021"
rust-version = "1.77" # 1.77 needed for File::create_new in sbwt

[[bin]]
name = "sbwt"
path = "src/main.rs"

[dependencies]
clap = "4.4"
jseqio = "0.1.2" 
<<<<<<< HEAD
sbwt = {version = "0.4.0", path = "./api"}
=======
sbwt = {path = "./api", features = ["bpks-mem"]}
>>>>>>> fc5898d0
env_logger = "0.10"
log = "0.4"
byteorder = "1.5"
chrono = "0.4"
serde_json = "1.0"
bitvec = "1.0.1"<|MERGE_RESOLUTION|>--- conflicted
+++ resolved
@@ -13,11 +13,7 @@
 [dependencies]
 clap = "4.4"
 jseqio = "0.1.2" 
-<<<<<<< HEAD
-sbwt = {version = "0.4.0", path = "./api"}
-=======
 sbwt = {path = "./api", features = ["bpks-mem"]}
->>>>>>> fc5898d0
 env_logger = "0.10"
 log = "0.4"
 byteorder = "1.5"
